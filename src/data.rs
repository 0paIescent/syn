--- conflicted
+++ resolved
@@ -142,16 +142,11 @@
 
     named!(pub enum_body -> (WhereClause, Delimited<Variant, tokens::Comma>, tokens::Brace), do_parse!(
         wh: where_clause >>
-<<<<<<< HEAD
         punct!("{") >>
         variants: terminated_list!(map!(punct!(","), |_| tokens::Comma::default()),
                                    variant) >>
         punct!("}") >>
         (wh, variants, tokens::Brace::default())
-=======
-        variants: delim!(Brace, terminated_list!(punct!(","), variant)) >>
-        (wh, variants)
->>>>>>> 416724e4
     ));
 
     named!(variant -> Variant, do_parse!(
@@ -197,7 +192,6 @@
     #[cfg(feature = "full")]
     named!(after_discriminant -> &str, peek!(alt!(punct!(",") | input_end!())));
 
-<<<<<<< HEAD
     named!(pub struct_like_body -> (Delimited<Field, tokens::Comma>, tokens::Brace), do_parse!(
         punct!("{") >>
         fields: terminated_list!(map!(punct!(","), |_| tokens::Comma::default()),
@@ -212,16 +206,6 @@
                                  tuple_field) >>
         punct!(")") >>
         (fields, tokens::Paren::default())
-=======
-    named!(pub struct_like_body -> Vec<Field>, do_parse!(
-        fields: delim!(Brace, terminated_list!(punct!(","), struct_field)) >>
-        (fields)
-    ));
-
-    named!(tuple_like_body -> Vec<Field>, do_parse!(
-        fields: delim!(Parenthesis, terminated_list!(punct!(","), tuple_field)) >>
-        (fields)
->>>>>>> 416724e4
     ));
 
     named!(struct_field -> Field, do_parse!(
@@ -255,7 +239,6 @@
     named!(pub visibility -> Visibility, alt!(
         do_parse!(
             keyword!("pub") >>
-<<<<<<< HEAD
             punct!("(") >>
             keyword!("crate") >>
             punct!(")") >>
@@ -264,15 +247,10 @@
                 paren_token: tokens::Paren::default(),
                 pub_token: tokens::Pub::default(),
             }))
-=======
-            delim!(Parenthesis, keyword!("crate")) >>
-            (Visibility::Crate)
->>>>>>> 416724e4
         )
         |
         do_parse!(
             keyword!("pub") >>
-<<<<<<< HEAD
             punct!("(") >>
             keyword!("self") >>
             punct!(")") >>
@@ -282,15 +260,10 @@
                 paren_token: tokens::Paren::default(),
                 pub_token: tokens::Pub::default(),
             }))
-=======
-            delim!(Parenthesis, keyword!("self")) >>
-            (Visibility::Restricted(Box::new("self".into())))
->>>>>>> 416724e4
         )
         |
         do_parse!(
             keyword!("pub") >>
-<<<<<<< HEAD
             punct!("(") >>
             keyword!("super") >>
             punct!(")") >>
@@ -300,15 +273,10 @@
                 paren_token: tokens::Paren::default(),
                 pub_token: tokens::Pub::default(),
             }))
-=======
-            delim!(Parenthesis, keyword!("super")) >>
-            (Visibility::Restricted(Box::new("super".into())))
->>>>>>> 416724e4
         )
         |
         do_parse!(
             keyword!("pub") >>
-<<<<<<< HEAD
             punct!("(") >>
             keyword!("in") >>
             restricted: mod_style_path >>
@@ -319,10 +287,6 @@
                 paren_token: tokens::Paren::default(),
                 pub_token: tokens::Pub::default(),
             }))
-=======
-            restricted: delim!(Parenthesis, preceded!(keyword!("in"), mod_style_path)) >>
-            (Visibility::Restricted(Box::new(restricted)))
->>>>>>> 416724e4
         )
         |
         keyword!("pub") => { |_| {
